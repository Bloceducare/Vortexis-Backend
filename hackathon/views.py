from rest_framework import status
from rest_framework.response import Response
from rest_framework.generics import GenericAPIView, ListCreateAPIView, RetrieveUpdateDestroyAPIView
from rest_framework.viewsets import ModelViewSet
from rest_framework.permissions import IsAuthenticated
from accounts.permissions import IsOrganizer, IsJudge
from accounts.serializers import UserSerializer
from django.core.mail import send_mail
from django.conf import settings
from django.utils import timezone
from drf_yasg.utils import swagger_auto_schema
from rest_framework.views import APIView
from rest_framework.parsers import MultiPartParser, FormParser
from drf_yasg import openapi

from team.models import Team
from team.serializers import TeamSerializer
from .models import Hackathon, Theme, Submission, Review, HackathonParticipant
from .serializers import (
    HackathonSerializer, CreateHackathonSerializer, SubmitProjectSerializer, UpdateHackathonSerializer,
    RegisterHackathonSerializer, ThemeSerializer,
    SubmissionSerializer, CreateSubmissionSerializer, UpdateSubmissionSerializer,
    ReviewSerializer, InviteJudgeSerializer, IndividualRegistrationSerializer,
    HackathonParticipantSerializer, JoinTeamSerializer
)


class HackathonCreateView(GenericAPIView):
    permission_classes = [IsAuthenticated, IsOrganizer]
    serializer_class = CreateHackathonSerializer
    parser_classes = (MultiPartParser, FormParser)

    @swagger_auto_schema(
        request_body=CreateHackathonSerializer,
        manual_parameters=[
            openapi.Parameter(
                'banner_image',
                openapi.IN_FORM,
                description="Banner image file",
                type=openapi.TYPE_FILE
            ),
        ],
        responses={
            201: HackathonSerializer,
            400: "Bad Request",
            401: "Unauthorized"
        },
        operation_description="Create a new hackathon (organizers with approved organizations only).",
        tags=['hackathons']
    )
    def post(self, request):
        serializer = self.serializer_class(data=request.data, context={'request': request})
        serializer.is_valid(raise_exception=True)
        hackathon = serializer.save()
        # Send email notification to organizer
        send_mail(
            subject="Hackathon Created Successfully",
            message=f"Dear {request.user.get_full_name},\n\nYour hackathon '{hackathon.title}' has been created successfully.\nDetails: {hackathon.description}\nVenue: {hackathon.venue}\nStart Date: {hackathon.start_date}\nEnd Date: {hackathon.end_date}",
            from_email=settings.DEFAULT_FROM_EMAIL,
            recipient_list=[request.user.email],
            fail_silently=True
        )
        return Response(
            {"message": "Hackathon created successfully.", "hackathon": HackathonSerializer(hackathon).data},
            status=status.HTTP_201_CREATED
        )


class HackathonListView(ListCreateAPIView):
    permission_classes = [IsAuthenticated]
    serializer_class = HackathonSerializer

    def get_queryset(self):
        return Hackathon.objects.filter(visibility=True)  # Only show public hackathons

    @swagger_auto_schema(
        responses={
            200: HackathonSerializer(many=True),
            401: "Unauthorized"
        },
        operation_description="List all public hackathons.",
        tags=['hackathons']
    )
    def get(self, request, *args, **kwargs):
        return super().get(request, *args, **kwargs)


class HackathonRetrieveView(RetrieveUpdateDestroyAPIView):
    permission_classes = [IsAuthenticated]
    serializer_class = HackathonSerializer
    lookup_field = 'id'
    lookup_url_kwarg = 'hackathon_id'

    def get_queryset(self):
        return Hackathon.objects.all()

    @swagger_auto_schema(
        responses={
            200: HackathonSerializer,
            404: "Hackathon not found",
            401: "Unauthorized"
        },
        operation_description="Retrieve a hackathon's details.",
        tags=['hackathons']
    )
    def get(self, request, *args, **kwargs):
        return super().get(request, *args, **kwargs)

    @swagger_auto_schema(
        request_body=UpdateHackathonSerializer,
        responses={
            200: HackathonSerializer,
            400: "Bad Request",
            403: "Forbidden",
            404: "Hackathon not found"
        },
        operation_description="Update a hackathon (organizers or moderators only).",
        tags=['hackathons']
    )
    def put(self, request, *args, **kwargs):
        return super().put(request, *args, **kwargs)

    @swagger_auto_schema(
        responses={
            204: "Hackathon deleted successfully",
            403: "Forbidden",
            404: "Hackathon not found"
        },
        operation_description="Delete a hackathon (organizers or moderators only).",
        tags=['hackathons']
    )
    def delete(self, request, *args, **kwargs):
        hackathon = self.get_object()
        if hackathon.organization.organizer != request.user and request.user not in hackathon.organization.moderators.all():
            return Response({"error": "You are not authorized to delete this hackathon."}, status=status.HTTP_403_FORBIDDEN)
        hackathon.delete()
        # Send email notification to organizer
        send_mail(
            subject="Hackathon Deleted",
            message=f"Dear {request.user.get_full_name},\n\nYour hackathon '{hackathon.title}' has been deleted.",
            from_email=settings.DEFAULT_FROM_EMAIL,
            recipient_list=[request.user.email],
            fail_silently=True
        )
        return Response({"message": "Hackathon deleted successfully."}, status=status.HTTP_204_NO_CONTENT)


class RegisterForHackathonView(GenericAPIView):
    permission_classes = [IsAuthenticated]
    serializer_class = RegisterHackathonSerializer

    @swagger_auto_schema(
        request_body=serializer_class,
        responses={
            200: HackathonSerializer,
            400: "Bad Request",
            401: "Unauthorized",
            404: "Hackathon not found"
        },
        operation_description="Register a team for a hackathon.",
        tags=['hackathons']
    )
    def post(self, request, hackathon_id):
        try:
            hackathon = Hackathon.objects.get(id=hackathon_id)
        except Hackathon.DoesNotExist:
            return Response({"error": "Hackathon does not exist."}, status=status.HTTP_404_NOT_FOUND)
        serializer = self.serializer_class(hackathon, data=request.data, context={'request': request})
        serializer.is_valid(raise_exception=True)
        hackathon = serializer.save()
        # Send email notification to team members
        team = Team.objects.get(id=serializer.validated_data['team_id'])
        send_mail(
            subject="Hackathon Registration Successful",
            message=f"Dear {request.user.get_full_name},\n\nYour team '{team.name}' has been successfully registered for '{hackathon.title}'.\nStart Date: {hackathon.start_date}\nEnd Date: {hackathon.end_date}",
            from_email=settings.DEFAULT_FROM_EMAIL,
            recipient_list=[member.email for member in team.members.all()],
            fail_silently=True
        )
        return Response(
            {"message": "Team registered successfully.", "hackathon": HackathonSerializer(hackathon).data},
            status=status.HTTP_200_OK
        )


class InviteJudgeView(GenericAPIView):
    permission_classes = [IsAuthenticated, IsOrganizer]
    serializer_class = InviteJudgeSerializer

    @swagger_auto_schema(
        request_body=serializer_class,
        responses={
            200: "Judge invited successfully",
            400: "Bad Request",
            403: "Forbidden",
            404: "Hackathon not found"
        },
        operation_description="Invite a judge to a hackathon (organizers only).",
        tags=['hackathons']
    )
    def post(self, request, hackathon_id):
        try:
            hackathon = Hackathon.objects.get(id=hackathon_id)
        except Hackathon.DoesNotExist:
            return Response({"error": "Hackathon does not exist."}, status=status.HTTP_404_NOT_FOUND)
        if hackathon.organization.organizer != request.user and request.user not in hackathon.organization.moderators.all():
            return Response({"error": "You are not authorized to invite judges for this hackathon."}, status=status.HTTP_403_FORBIDDEN)
        serializer = self.serializer_class(data=request.data, context={'request': request, 'hackathon': hackathon})
        serializer.is_valid(raise_exception=True)
        judge = serializer.validated_data['email']
        hackathon.judges.add(judge)
        # Send email notification to judge
        send_mail(
            subject=f"Invitation to Judge {hackathon.title}",
            message=f"Dear {judge.get_full_name},\n\nYou have been invited to judge '{hackathon.title}'.\nDetails: {hackathon.description}\nVenue: {hackathon.venue}\nStart Date: {hackathon.start_date}\nEnd Date: {hackathon.end_date}\nPlease confirm your participation.",
            from_email=settings.DEFAULT_FROM_EMAIL,
            recipient_list=[judge.email],
            fail_silently=True
        )
        return Response({"message": f"Judge {judge.username} invited successfully."}, status=status.HTTP_200_OK)



class SubmitProjectView(GenericAPIView):
    permission_classes = [IsAuthenticated]
    serializer_class = SubmitProjectSerializer

    @swagger_auto_schema(
        request_body=serializer_class,
        responses={
            201: SubmissionSerializer,
            400: "Bad Request",
            401: "Unauthorized",
            404: "Project or Hackathon not found"
        },
        operation_description="Submit a project to a hackathon.",
        tags=['projects']
    )
    def post(self, request, project_id):
        from project.models import Project
        try:
            project = Project.objects.get(id=project_id)
        except Project.DoesNotExist:
            return Response({"error": "Project does not exist."}, status=status.HTTP_404_NOT_FOUND)
        if project.team not in request.user.teams.all():
            return Response({"error": "You are not a member of this project's team."}, status=status.HTTP_403_FORBIDDEN)
        serializer = self.serializer_class(data=request.data, context={'request': request, 'project_id': project_id})
        serializer.is_valid(raise_exception=True)
        submission = serializer.save()
        # Send email notification to team members
        send_mail(
            subject="Project Submission Successful",
            message=f"Dear {request.user.get_full_name},\n\nYour project '{project.title}' has been submitted to '{submission.hackathon.title}'.\nSubmission ID: {submission.id}",
            from_email=settings.DEFAULT_FROM_EMAIL,
            recipient_list=[member.email for member in project.team.members.all()],
            fail_silently=True
        )
        return Response(
            {"message": "Project submitted successfully.", "submission": SubmissionSerializer(submission).data},
            status=status.HTTP_201_CREATED
        )


class SubmissionViewSet(ModelViewSet):
    permission_classes = [IsAuthenticated]

    def get_serializer_class(self):
        if self.action == 'create':
            return CreateSubmissionSerializer
        elif self.action in ['update', 'partial_update']:
            return UpdateSubmissionSerializer
        return SubmissionSerializer

    def get_queryset(self):
        if getattr(self, 'swagger_fake_view', False):
            return Submission.objects.none()
        hackathon_id = self.kwargs.get('hackathon_id')
        if not hackathon_id:
            return Submission.objects.filter(team__members=self.request.user)
        if self.request.user.is_organizer or self.request.user.is_judge:
            return Submission.objects.filter(hackathon_id=hackathon_id)
        return Submission.objects.filter(hackathon_id=hackathon_id, team__members=self.request.user)

    def perform_create(self, serializer):
        hackathon = Hackathon.objects.get(id=self.kwargs['hackathon_id'])
        serializer.save(hackathon=hackathon)
        # Send email notification for submission
        submission = serializer.instance
        send_mail(
            subject="New Submission Received",
            message=f"Dear {hackathon.organization.organizer.get_full_name},\n\nA new submission for '{hackathon.title}' has been received.\nProject: {submission.project.title}\nTeam: {submission.team.name}",
            from_email=settings.DEFAULT_FROM_EMAIL,
            recipient_list=[hackathon.organization.organizer.email],
            fail_silently=True
        )

    def perform_update(self, serializer):
        submission = serializer.save()
        if submission.approved:
            # Send email notification for approval
            send_mail(
                subject="Submission Approved",
                message=f"Dear {submission.team.members.first().get_full_name},\n\nYour submission '{submission.project.title}' for '{submission.hackathon.title}' has been approved.",
                from_email=settings.DEFAULT_FROM_EMAIL,
                recipient_list=[member.email for member in submission.team.members.all()],
                fail_silently=True
            )


class ReviewViewSet(ModelViewSet):
    permission_classes = [IsAuthenticated, IsJudge]
    serializer_class = ReviewSerializer

    def get_queryset(self):
        if getattr(self, 'swagger_fake_view', False):
            return Review.objects.none()
        hackathon_id = self.kwargs.get('hackathon_id')
        if not hackathon_id:
            return Review.objects.filter(judge=self.request.user)
        return Review.objects.filter(submission__hackathon_id=hackathon_id, judge=self.request.user)

    def perform_create(self, serializer):
        serializer.save(judge=self.request.user)
        # Update submission status to reviewed
        review = serializer.instance
        submission = review.submission
        if submission.status == 'pending':
            submission.status = 'reviewed'
            submission.save()
        # Send email notification to submission team
        send_mail(
            subject="New Review for Your Submission",
            message=f"Dear {review.submission.team.members.first().get_full_name},\n\nYour submission '{review.submission.project.title}' for '{review.submission.hackathon.title}' has received a new review.\nScore: {review.overall_score}\nComments: {review.review or 'No comments provided'}",
            from_email=settings.DEFAULT_FROM_EMAIL,
            recipient_list=[member.email for member in review.submission.team.members.all()],
            fail_silently=True
        )


class ThemeViewSet(ModelViewSet):
    permission_classes = [IsAuthenticated, IsOrganizer]
    serializer_class = ThemeSerializer

    def get_queryset(self):
        if getattr(self, 'swagger_fake_view', False):
            return Theme.objects.none()
        hackathon_id = self.kwargs.get('hackathon_id')
        return Theme.objects.filter(hackathons__id=hackathon_id)

    def perform_create(self, serializer):
        hackathon = Hackathon.objects.get(id=self.kwargs['hackathon_id'])
        theme = serializer.save()
        hackathon.themes.add(theme)


class JudgeHackathonsView(APIView):
    permission_classes = [IsAuthenticated, IsJudge]

    @swagger_auto_schema(
        responses={
            200: HackathonSerializer(many=True),
            401: "Unauthorized",
            403: "Forbidden"
        },
        operation_description="Fetch all hackathons a judge is judging.",
        tags=['hackathons']
    )
    def get(self, request):
        hackathons = Hackathon.objects.filter(judges=request.user)
        serializer = HackathonSerializer(hackathons, many=True)
        return Response(serializer.data, status=status.HTTP_200_OK)


class HackathonJudgesView(APIView):
    permission_classes = [IsAuthenticated]

    @swagger_auto_schema(
        responses={
            200: UserSerializer.RetrieveSerializer(many=True),
            401: "Unauthorized",
            404: "Hackathon not found"
        },
        operation_description="Fetch all judges for a hackathon.",
        tags=['hackathons']
    )
    def get(self, request, hackathon_id):
        try:
            hackathon = Hackathon.objects.get(id=hackathon_id)
        except Hackathon.DoesNotExist:
            return Response({"error": "Hackathon does not exist."}, status=status.HTTP_404_NOT_FOUND)
        
        judges = hackathon.judges.all()
        serializer = UserSerializer.RetrieveSerializer(judges, many=True)
        return Response(serializer.data, status=status.HTTP_200_OK)


class HackathonParticipantsView(APIView):
    permission_classes = [IsAuthenticated]

    @swagger_auto_schema(
        responses={
            200: TeamSerializer(many=True),
            401: "Unauthorized",
            404: "Hackathon not found"
        },
        operation_description="Fetch all participants (teams) for a hackathon.",
        tags=['hackathons']
    )
    def get(self, request, hackathon_id):
        try:
            hackathon = Hackathon.objects.get(id=hackathon_id)
        except Hackathon.DoesNotExist:
            return Response({"error": "Hackathon does not exist."}, status=status.HTTP_404_NOT_FOUND)
        
        participants = hackathon.participants.all()
        serializer = TeamSerializer(participants, many=True)
        return Response(serializer.data, status=status.HTTP_200_OK)


class OrganizerHackathonsView(APIView):
    permission_classes = [IsAuthenticated, IsOrganizer]

    @swagger_auto_schema(
        responses={
            200: HackathonSerializer(many=True),
            401: "Unauthorized",
            403: "Forbidden"
        },
        operation_description="Fetch all hackathons hosted by the authenticated organizer.",
        tags=['hackathons']
    )
    def get(self, request):
        if not request.user.organization:
            return Response({"error": "You don't have an organization."}, status=status.HTTP_400_BAD_REQUEST)
        
        hackathons = Hackathon.objects.filter(organization=request.user.organization)
        serializer = HackathonSerializer(hackathons, many=True)
        return Response(serializer.data, status=status.HTTP_200_OK)


<<<<<<< HEAD
class IndividualRegistrationView(GenericAPIView):
    permission_classes = [IsAuthenticated]
    serializer_class = IndividualRegistrationSerializer

    @swagger_auto_schema(
        request_body=IndividualRegistrationSerializer,
        responses={
            201: HackathonParticipantSerializer,
            400: "Bad Request",
            401: "Unauthorized",
            404: "Hackathon not found"
        },
        operation_description="Register as individual participant for a hackathon.",
        tags=['hackathons']
    )
    def post(self, request, hackathon_id):
        try:
            hackathon = Hackathon.objects.get(id=hackathon_id)
        except Hackathon.DoesNotExist:
            return Response({"error": "Hackathon does not exist."}, status=status.HTTP_404_NOT_FOUND)
        
        serializer = self.serializer_class(data=request.data, context={'request': request, 'hackathon': hackathon})
        serializer.is_valid(raise_exception=True)
        participant = serializer.save()
        
        # Send email notification
        send_mail(
            subject="Hackathon Registration Successful",
            message=f"Dear {request.user.get_full_name()},\n\nYou have been successfully registered for '{hackathon.title}'.\nYou can now join existing teams or create a new team.\nStart Date: {hackathon.start_date}\nEnd Date: {hackathon.end_date}",
            from_email=settings.DEFAULT_FROM_EMAIL,
            recipient_list=[request.user.email],
            fail_silently=True
        )
        
        return Response(
            {"message": "Successfully registered for hackathon.", "participant": HackathonParticipantSerializer(participant).data},
            status=status.HTTP_201_CREATED
        )


class JoinTeamView(GenericAPIView):
    permission_classes = [IsAuthenticated]
    serializer_class = JoinTeamSerializer

    @swagger_auto_schema(
        request_body=JoinTeamSerializer,
        responses={
            200: HackathonParticipantSerializer,
            400: "Bad Request",
            401: "Unauthorized",
            404: "Hackathon not found"
        },
        operation_description="Join an existing team in a hackathon (must be registered as individual first).",
        tags=['hackathons']
    )
    def post(self, request, hackathon_id):
        try:
            hackathon = Hackathon.objects.get(id=hackathon_id)
        except Hackathon.DoesNotExist:
            return Response({"error": "Hackathon does not exist."}, status=status.HTTP_404_NOT_FOUND)
        
        serializer = self.serializer_class(data=request.data, context={'request': request, 'hackathon': hackathon})
        serializer.is_valid(raise_exception=True)
        participant = serializer.save()
        
        team = Team.objects.get(id=serializer.validated_data['team_id'])
        
        # Send email notification to user and team members
        send_mail(
            subject=f"Joined Team for {hackathon.title}",
            message=f"Dear {request.user.get_full_name()},\n\nYou have successfully joined team '{team.name}' for '{hackathon.title}'.",
            from_email=settings.DEFAULT_FROM_EMAIL,
            recipient_list=[request.user.email],
            fail_silently=True
        )
        
        # Notify team members
        other_members = team.members.exclude(id=request.user.id)
        if other_members.exists():
            send_mail(
                subject=f"New Team Member Joined - {hackathon.title}",
                message=f"Dear Team,\n\n{request.user.get_full_name()} has joined your team '{team.name}' for '{hackathon.title}'.",
                from_email=settings.DEFAULT_FROM_EMAIL,
                recipient_list=[member.email for member in other_members],
                fail_silently=True
            )
        
        return Response(
            {"message": f"Successfully joined team '{team.name}'.", "participant": HackathonParticipantSerializer(participant).data},
            status=status.HTTP_200_OK
        )


class HackathonIndividualParticipantsView(APIView):
    permission_classes = [IsAuthenticated]

    @swagger_auto_schema(
        manual_parameters=[
            openapi.Parameter(
                'looking_for_team',
                openapi.IN_QUERY,
                description="Filter participants looking for team (true/false)",
                type=openapi.TYPE_BOOLEAN
            )
        ],
        responses={
            200: HackathonParticipantSerializer(many=True),
            401: "Unauthorized",
            404: "Hackathon not found"
        },
        operation_description="Fetch all individual participants for a hackathon, optionally filter by those looking for teams.",
        tags=['hackathons']
    )
    def get(self, request, hackathon_id):
        try:
            hackathon = Hackathon.objects.get(id=hackathon_id)
        except Hackathon.DoesNotExist:
            return Response({"error": "Hackathon does not exist."}, status=status.HTTP_404_NOT_FOUND)
        
        participants = hackathon.individual_participants.all()
        
        # Filter by looking_for_team if specified
        looking_for_team = request.query_params.get('looking_for_team')
        if looking_for_team is not None:
            looking_for_team_bool = looking_for_team.lower() in ['true', '1']
            participants = participants.filter(looking_for_team=looking_for_team_bool)
        
        serializer = HackathonParticipantSerializer(participants, many=True)
        return Response(serializer.data, status=status.HTTP_200_OK)


class AvailableTeamsView(APIView):
    permission_classes = [IsAuthenticated]

    @swagger_auto_schema(
        responses={
            200: TeamSerializer(many=True),
            401: "Unauthorized",
            404: "Hackathon not found"
        },
        operation_description="Fetch teams in hackathon that have available spots for new members.",
        tags=['hackathons']
    )
    def get(self, request, hackathon_id):
        try:
            hackathon = Hackathon.objects.get(id=hackathon_id)
        except Hackathon.DoesNotExist:
            return Response({"error": "Hackathon does not exist."}, status=status.HTTP_404_NOT_FOUND)
        
        # Get teams registered for this hackathon that have available spots
        available_teams = []
        for team in hackathon.participants.all():
            if team.members.count() < hackathon.max_team_size:
                available_teams.append(team)
        
        serializer = TeamSerializer(available_teams, many=True)
        return Response(serializer.data, status=status.HTTP_200_OK)


class UserRegisteredHackathonsView(APIView):
    permission_classes = [IsAuthenticated]

    @swagger_auto_schema(
        responses={
            200: HackathonSerializer(many=True),
            401: "Unauthorized"
        },
        operation_description="Fetch all hackathons the authenticated user is registered for (either individually or through teams).",
        tags=['hackathons']
    )
    def get(self, request):
        user = request.user
        
        # Get hackathons where user is individually registered
        individual_hackathons = Hackathon.objects.filter(
            individual_participants__user=user
        ).distinct()
        
        # Get hackathons where user's teams are registered
        team_hackathons = Hackathon.objects.filter(
            teams__members=user
        ).distinct()
        
        # Combine and remove duplicates
        all_hackathons = (individual_hackathons | team_hackathons).distinct()
        
        serializer = HackathonSerializer(all_hackathons, many=True)
        return Response(serializer.data, status=status.HTTP_200_OK)
=======
class AllSkillsView(APIView):
    permission_classes = [IsAuthenticated]

    def get(self, request):
        skills = Theme.objects.values_list('name', flat=True)
        return Response({"skills": list(skills)}, status=status.HTTP_200_OK)
>>>>>>> 6232bb44
<|MERGE_RESOLUTION|>--- conflicted
+++ resolved
@@ -438,7 +438,6 @@
         return Response(serializer.data, status=status.HTTP_200_OK)
 
 
-<<<<<<< HEAD
 class IndividualRegistrationView(GenericAPIView):
     permission_classes = [IsAuthenticated]
     serializer_class = IndividualRegistrationSerializer
@@ -627,11 +626,10 @@
         
         serializer = HackathonSerializer(all_hackathons, many=True)
         return Response(serializer.data, status=status.HTTP_200_OK)
-=======
+
 class AllSkillsView(APIView):
     permission_classes = [IsAuthenticated]
 
     def get(self, request):
         skills = Theme.objects.values_list('name', flat=True)
-        return Response({"skills": list(skills)}, status=status.HTTP_200_OK)
->>>>>>> 6232bb44
+        return Response({"skills": list(skills)}, status=status.HTTP_200_OK)